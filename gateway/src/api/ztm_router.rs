--- conflicted
+++ resolved
@@ -80,18 +80,10 @@
 //         Err(err) => CommonResult::failed(&err.to_string()),
 //     };
 
-<<<<<<< HEAD
-    //nostr subscribe to Events
-    if let Some(bootstrap_node) = state.ztm.bootstrap_node.clone() {
-        let _ =
-            subscribe_git_event(identifier.to_string(), get_peerid().await, bootstrap_node).await;
-    }
-=======
 //     //nostr subscribe to Events
 //     if let Some(bootstrap_node) = state.p2p.bootstrap_node.clone() {
 //         let _ = subscribe_git_event(identifier.to_string(), get_peerid(), bootstrap_node).await;
 //     }
->>>>>>> b9342cf1
 
 //     Ok(Json(res))
 // }
