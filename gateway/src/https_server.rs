--- conflicted
+++ resolved
@@ -197,24 +197,7 @@
             state.context.clone(),
             TransportProtocol::Http,
         );
-<<<<<<< HEAD
-        return ceres::http::handler::git_info_refs(params, pack_protocol).await;
-=======
         return crate::git_protocol::http::git_info_refs(params, pack_protocol).await;
-    } else if Regex::new(r"/ztm/repo_provide$")
-        .unwrap()
-        .is_match(uri.path())
-    {
-        return gemini::http::handler::repo_provide(
-            state.port,
-            state.common.bootstrap_node.clone(),
-            state.context.clone(),
-            params,
-        )
-        .await;
-    } else if Regex::new(r"/ztm/repo_folk$").unwrap().is_match(uri.path()) {
-        return gemini::http::handler::repo_folk(state.common.ztm_agent_port, params).await;
->>>>>>> 0b82450d
     } else {
         return Err((
             StatusCode::NOT_FOUND,
